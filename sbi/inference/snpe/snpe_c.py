--- conflicted
+++ resolved
@@ -164,18 +164,6 @@
             # last proposal.
 
             proposal = self._proposal_roundwise[-1]
-<<<<<<< HEAD
-            if isinstance(proposal, BoxUniform):
-                self.use_non_atomic_loss = False
-            else:
-                self.use_non_atomic_loss = (
-                    isinstance(proposal.posterior_estimator._distribution, mdn)
-                    and isinstance(self._neural_net._distribution, mdn)
-                    and check_dist_class(
-                        self._prior, class_to_check=(Uniform, MultivariateNormal)
-                    )[0]
-                )
-=======
             self.use_non_atomic_loss = (
                 isinstance(proposal, DirectPosterior)
                 and isinstance(proposal.posterior_estimator._distribution, mdn)
@@ -184,7 +172,6 @@
                     self._prior, class_to_check=(Uniform, MultivariateNormal)
                 )[0]
             )
->>>>>>> 5cf6035e
 
             algorithm = "non-atomic" if self.use_non_atomic_loss else "atomic"
             print(f"Using SNPE-C with {algorithm} loss")
