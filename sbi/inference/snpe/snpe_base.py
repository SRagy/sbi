--- conflicted
+++ resolved
@@ -84,16 +84,12 @@
         self.use_non_atomic_loss = False
 
     def append_simulations(
-<<<<<<< HEAD
-        self, theta: Tensor, x: Tensor, proposal: Optional[DirectPosterior] = None,
-=======
         self,
         theta: Tensor,
         x: Tensor,
         proposal: Optional[DirectPosterior] = None,
         exclude_invalid_x: Optional[bool] = None,
         data_device: Optional[str] = None,
->>>>>>> 5cf6035e
     ) -> "PosteriorEstimator":
         r"""Store parameters and simulation outputs to use them for later training.
 
@@ -288,17 +284,6 @@
         if self.use_non_atomic_loss or hasattr(self, "_ran_final_round"):
             start_idx = self._round
 
-<<<<<<< HEAD
-        theta, x, prior_masks = self.get_simulations(
-            start_idx, exclude_invalid_x, warn_on_invalid=True
-        )
-
-        x = summary_fun(x)
-        # Dataset is shared for training and validation loaders.
-        dataset = data.TensorDataset(theta, x, prior_masks)
-
-=======
->>>>>>> 5cf6035e
         # Set the proposal to the last proposal that was passed by the user. For
         # atomic SNPE, it does not matter what the proposal is. For non-atomic
         # SNPE, we only use the latest data that was passed, i.e. the one from the
@@ -399,16 +384,12 @@
                     )
                     # Take negative loss here to get validation log_prob.
                     val_losses = self._loss(
-<<<<<<< HEAD
-                        theta_batch, x_batch, masks_batch, proposal, calibration_kernel,
-=======
                         theta_batch,
                         x_batch,
                         masks_batch,
                         proposal,
                         calibration_kernel,
                         force_first_round_loss=force_first_round_loss,
->>>>>>> 5cf6035e
                     )
                     val_log_prob_sum -= val_losses.sum().item()
 
